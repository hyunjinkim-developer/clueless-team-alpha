--- conflicted
+++ resolved
@@ -4,20 +4,7 @@
 ## Demo Video
 ### Skeletal Increment System
 [![Skeletal Demo Video](https://img.youtube.com/vi/gN_xQpYRPfM/0.jpg)](https://www.youtube.com/watch?v=gN_xQpYRPfM)
-<<<<<<< HEAD
-=======
-<!DOCTYPE html>
-<html>
-<head>
-    <title>Clue-Less Demo</title>
-</head>
-<body>
-    <h1>Clue-Less Demo Video</h1>
-    <!-- YouTube Embed Example -->
-    <iframe width="560" height="315" src="https://www.youtube.com/watch?v=gN_xQpYRPfM" frameborder="0" allowfullscreen></iframe>
-</body>
-</html>
->>>>>>> 97873ae9
+
 ### Minimal Increment System
 
 ### Target Increment System

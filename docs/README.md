# Clue-Less
Simplified version of board game Clue

## Demo Video
### Skeletal Increment System
[![Skeletal Demo Video](https://img.youtube.com/vi/gN_xQpYRPfM/0.jpg)](https://www.youtube.com/watch?v=gN_xQpYRPfM)

### Minimal Increment System

### Target Increment System


## First-Time Setup: Installation and Server Configuration
* The commands below are based on macOS. Modify them to match your development environment.
1. Install dependencies (Python version 3.10.16)
    1. % cd move-to-the-root-of-the-project-directory
    2. Create virtual environment
        - % python -m venv myenv
    3. Activate virtual environment
        - MacOS: % source venv/bin/activate
        - Windows: file-path> venv\Scripts\activate
        - When the virtual environment is activated, (venv) appears at the beginning of the terminal prompt
    4. Install all dependencies for the Python project
        - % pip install -r requirements.txt
        * Reference: Customized code to uninstall all dependencies
            - % python uninstall_packages.py
2. DB migration
    1. Creates blueprints (migration files) for your database based on models.py
        - % python manage.py makemigrations
    2. Apply all migrations
        - % python manage.py migrate
3. Run the server
    1. Run Redis server
        - % redis-server
    2. Initial Setting for Django Server
        * To run the server listens both HTTP (pages) and WebSocket (live) connections.
        1. Using daphne to force ASGI, ensuring WebSockets work for multiplayer functionality
            - % python run_daphne.py
            * This customized code improves developer efficiency by truncating the command each time the server starts.
            [For further explanation](https://hyunjinkimdeveloper.notion.site/Clue-Less-1a421801a53980059dbcc9c29b1b382f#1a821801a53980b39c8ced3d368ff56d).
        2. Close currently running server: Ctrl + c
    3. Run Django server
        - % python manage.py runserver
        * The server log displays: “Starting ASGI/Daphne version 4.1.2 development server at http://127.0.0.1:8000/"
        * [Development Log](https://hyunjinkimdeveloper.notion.site/Clue-Less-1a421801a53980059dbcc9c29b1b382f?pvs=4) contains debugging cases.

## Instructions After Cloning the Repository
<<<<<<< HEAD
* After cloning the repository, you may see the following system log:
> *"_You have 18 unapplied migration(s). Your project may not work properly until you apply the migrations for app(s): admin, auth, contenttypes, sessions.
> Run 'python manage.py migrate' to apply them._"*
=======

After cloning the repository, you may see the following system log:
>  *"_You have 18 unapplied migration(s). Your project may not work properly until you apply the migrations for app(s): admin, auth, contenttypes, sessions.
>  Run 'python manage.py migrate' to apply them._"*

>>>>>>> c8fb0c33
This occurs because I intentionally **did not** inclulde `game/migrations` to prevent one person's database from affecting other's work.

### Initial Migration Setup
```sh
python manage.py makemigrations
python manage.py migrate
```


## Directory Tree
* Project Naming Conventions
    - This project follows Python's PEP 8 naming conventions for consistency and readability:
        - Variables & functions: lower_case_with_underscores
        - Constants: ALL_CAPS_WITH_UNDERSCORES
        - Classes: PascalCase
        - Modules & directories: lower_case_with_underscores
        - Private members: _single_leading_underscore
    - For more details, refer to the [PEP 8 Style Guide](https://peps.python.org/pep-0008/#naming-conventions).
```
clue-less/
├── manage.py              # Django's command-line utility for administrative tasks
├── requirements.txt       # Lists project dependencies (Django, Channels, etc.)
├── README.md              # Project overview, setup, and feature documentation
├── clueless/             # Main Django project directory
│   ├── __init__.py       # Marks directory as a Python package
│   ├── asgi.py           # ASGI entry point for Channels (WebSocket support)
│   ├── settings.py       # Project configuration (database, apps, Channels setup)
│   ├── urls.py           # Root URL routing for the project
│   └── wsgi.py           # WSGI entry point for traditional HTTP (not used with Daphne)
├── game/                 # Django app for game logic
│   ├── __init__.py       # Marks directory as a Python package
│   ├── admin.py          # Admin panel configuration (auto-generated, optional, currently minimal)
│   ├── apps.py           # App configuration (auto-generated)
│   ├── constants.py      # Game constants (SUSPECTS, ROOMS, etc.)
│   ├── consumers.py      # WebSocket consumer for real-time game updates
│   ├── management/       # Customized testing codes
│   │   ├── __init__.py   # Marks directory as a Python package
│   │   └── commands/
│   │       ├── delete_all_players.py   # Run the script: python manage.py delete_all_players
│   │       ├── logout_all_players.py
│   │       └── print_all_users.py
│   ├── migrations/       # Database migration files
│   │   ├── __init__.py   # Marks directory as a Python package
│   │   └── 0001_initial.py  # Initial migration for Game/Player models
│   ├── models.py         # Database models (Game, Player)
│   ├── templates/        # HTML templates
│   │   └── game/         # Subdirectory for game-related templates
│   │       ├── game.html  # Main game page with board and movement
│   │       └── login.html # Login/signup page
│   ├── routing.py        # WebSocket Routing
│   ├── tests.py          # Unit tests (auto-generated, currently minimal)
│   ├── views.py          # HTTP view functions (login, game, logout)
│   └── urls.py           # App-specific URL routing
├── uninstall_packages.py # Uninstall all packages in the virtual environment
└── run_daphne.py         # Custom script to start the Daphne server with predefined settings, bypassing the command-line daphne invocation.
```


## Features
### Current Features
* Login/Logout:
    Players authenticate and join Game 1,
    with logout deactivating their Player instance.
* Character Assignment:
    Unique characters assigned on first login,
    preserved across logouts (stored in game.players and game.players_list).
* Movement:
    Click adjacent rooms or hallways to move;
    all players can move freely without turn restrictions, with updates synced via WebSocket.
* Board Display:
    5x5 grid shows all players’ positions, active or inactive.
    This allows the game to continue even when some players log out.
### Known Issues
* Reload Problem:
    Reloading a tab displays another player’s page.
    Assuming the tab displays shows the latest login or log out player's information. Need verification.
### Planned Features
* Turn Rotation:
    Implement sequential turns for Clue’s traditional gameplay (currently disabled per request).
* Suggestions/Accusations:
    Add mechanics for players to suggest or accuse, integrating card-based disproving and winning conditions.
* Game End:
    Define victory conditions and reset mechanics.<|MERGE_RESOLUTION|>--- conflicted
+++ resolved
@@ -45,19 +45,12 @@
         * [Development Log](https://hyunjinkimdeveloper.notion.site/Clue-Less-1a421801a53980059dbcc9c29b1b382f?pvs=4) contains debugging cases.
 
 ## Instructions After Cloning the Repository
-<<<<<<< HEAD
-* After cloning the repository, you may see the following system log:
-> *"_You have 18 unapplied migration(s). Your project may not work properly until you apply the migrations for app(s): admin, auth, contenttypes, sessions.
-> Run 'python manage.py migrate' to apply them._"*
-=======
 
 After cloning the repository, you may see the following system log:
 >  *"_You have 18 unapplied migration(s). Your project may not work properly until you apply the migrations for app(s): admin, auth, contenttypes, sessions.
 >  Run 'python manage.py migrate' to apply them._"*
 
->>>>>>> c8fb0c33
 This occurs because I intentionally **did not** inclulde `game/migrations` to prevent one person's database from affecting other's work.
-
 ### Initial Migration Setup
 ```sh
 python manage.py makemigrations

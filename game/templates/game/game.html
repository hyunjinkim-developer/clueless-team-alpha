--- conflicted
+++ resolved
@@ -7,39 +7,6 @@
 
         /* Define CSS variables for responsive board sizing */
         :root {
-<<<<<<< HEAD
-            --board-size: min(80vmin, 90vw, 90vh);
-            --cell-size: calc(var(--board-size) / 5);
-            --room-hallway-name-font-size: calc(var(--cell-size) * 0.15);
-            --room-hallway-character-font-size: calc(var(--cell-size) * 0.12);
-        }
-
-        /* Style body with centered layout and background effects */
-        body {
-            margin: auto;
-            padding: 0;
-            display: flex;
-            flex-direction: column;
-            align-items: center;
-            justify-content: flex-start;
-            min-height: 100vh;
-            font-family: 'Segoe UI', Tahoma, Geneva, Verdana, sans-serif;
-            text-align: center;
-            overflow-x: hidden;
-            overflow-y: auto;
-            background-color: var(--bg-color);
-            color: var(--text-color);
-            background-image:
-                radial-gradient(1px 1px at 20% 30%, #fff, transparent),
-                radial-gradient(1px 1px at 80% 20%, #fff, transparent),
-                radial-gradient(1px 1px at 50% 70%, #fff, transparent),
-                radial-gradient(1px 1px at 90% 80%, #fff, transparent),
-                radial-gradient(1px 1px at 30% 90%, #fff, transparent),
-                radial-gradient(1px 1px at 10% 10%, #fff, transparent),
-                radial-gradient(1px 1px at 60% 40%, #fff, transparent),
-                radial-gradient(1px 1px at 70% 60%, #fff, transparent);
-            background-size: 100% 100%;
-=======
             --board-size: min(90vmin, 90vmax); /* Auto-scale to fit the window */
             --cell-size: calc(90vmin / 5); /* Makes sure cells fit inside board */
             --room-hallway-name-font-size: calc(var(--cell-size) * 0.15); 
@@ -71,7 +38,6 @@
             background: #ff4500; /* orange-red */
             color: #fff;
             box-shadow: 0 0 8px #ff4500, 0 0 16px #ff4500;
->>>>>>> 20be0b14
         }
 
         /* Style notification bar for game status and user info */
@@ -146,28 +112,6 @@
             max-height: calc(var(--cell-size) - 40px);
         }
 
-<<<<<<< HEAD
-        /* Style hallways with blue theme */
-        .hallway {
-            background-color: #0a74da;
-            box-shadow: 0 0 10px rgba(10, 116, 218, 0.7);
-        }
-        .hallway-name {
-            font-size: calc(var(--room-hallway-name-font-size) * 0.85);
-            font-weight: bold;
-            padding: 5px 0;
-            background-color: #0a74da;
-            color: white;
-            text-shadow: 0 0 10px #0a74da;
-        }
-        .hallway-characters {
-            font-size: var(--room-hallway-character-font-size);
-            padding: 2px;
-            overflow-y: auto;
-            white-space: pre-line;
-            max-height: calc(var(--cell-size) - 40px);
-        }
-=======
         /* Player-specific styling */
         .player-me { color: #ffe95b; /* Hot neon pink */
             font-weight: bold;
@@ -182,7 +126,6 @@
         .hallway { background-color: lightcyan; }
         .hallway-name { font-size: var(--room-hallway-name-font-size); font-weight: bold; padding: 5px 0; background-color: lightskyblue; }
         .hallway-characters { font-size: var(--room-hallway-character-font-size); padding: 2px; overflow-y: auto; white-space: pre-line; max-height: calc(var(--cell-size) - 40px); }
->>>>>>> 20be0b14
 
         /* Style vacant cells */
         .vacant { background-color: rgba(255, 255, 255, 0.1); }
@@ -263,13 +206,6 @@
             to { opacity: 1; }
         }
 
-<<<<<<< HEAD
-        /* Style hand list */
-        #hand-list {
-            list-style: none;
-            padding: 0;
-            margin: 10px 0;
-=======
         #suggestions-button, #accusations-button, #end-turn-button {
             background-color: #fbe59d;
 			color: rgb(0, 0, 0);
@@ -279,7 +215,6 @@
             border-radius: 5px;
             cursor: pointer;
             box-shadow: 0px 4px 8px rgba(0, 0, 0, 0.2);
->>>>>>> 20be0b14
         }
         #hand-list li {
             display: flex;
@@ -406,19 +341,7 @@
         .mode-label {
             font-size: 1.2em;
         }
-
-<<<<<<< HEAD
-        /* Default dark mode colors */
-        :root {
-            --bg-color: #0b0c1a;
-            --text-color: white;
-            --room-color: #ff0066;
-            --hallway-color: #0a74da;
-            --vacant-color: rgba(255, 255, 255, 0.1);
-        }
-
-=======
->>>>>>> 20be0b14
+      
         /* Light mode overrides */
         body.light-mode {
             --bg-color: #f4f4f4;
@@ -426,10 +349,7 @@
             --hallway-color: #d0e7ff;
             --vacant-color: rgba(0, 0, 0, 0.05);
         }
-<<<<<<< HEAD
-
-        /* Style game title */
-=======
+
         body.light-mode .middle-vacant {
             background-color: #ffffff !important;
             box-shadow: inset 0 0 6px rgba(0, 0, 0, 0.05);
@@ -575,7 +495,6 @@
         }       
 
         /* Game title styling */
->>>>>>> 20be0b14
         #game-title {
             font-size: 2.5em;
             font-weight: bold;
@@ -591,15 +510,9 @@
         }
         .username, .character-name {
             font-weight: bold;
-<<<<<<< HEAD
-            color: #00bcd4;
-            text-shadow: 0 0 5px rgba(0, 188, 212, 0.7);
-            font-family: 'Courier New', Courier, monospace;
-=======
             color: #ffdd02;
             text-shadow: 0 0 5px #ffdd02;
             font-family: 'Courier New', monospace;
->>>>>>> 20be0b14
             letter-spacing: 1px;
         }
 
@@ -687,7 +600,6 @@
     </style>
 
 <body>
-<<<<<<< HEAD
     <!-- Dark/light mode toggle switch -->
     <label class="mode-toggle">
         <input id="mode-switch" type="checkbox"/>
@@ -696,22 +608,14 @@
     </label>
 
     <!-- Notification bar with game title and user info -->
-=======
-    <!-- Notification section: Displays welcome message and logout button -->
->>>>>>> 20be0b14
     <div id="notification">
         <h1 id="game-title">
             Welcome to <span class="game-title">Clue-Less Game</span> -
             <span class="game-id">{{ game_id }}</span>
         </h1>
         <div class="user-info" style="font-size: 0.6em;">
-<<<<<<< HEAD
-            <h2 id="user-status">
-                You are logged in as <span class="username">{{ username }}</span>
-=======
             <h1 id="user-status">
                 You are logged in as <span class="username">{{ username }}</span> 
->>>>>>> 20be0b14
                 as <span class="character-name">{{ character }}</span>.
             </h2>
             <!-- Logout button -->
@@ -735,25 +639,14 @@
         <button id="end-turn-button">End Turn</button>
     </div>
 
-<<<<<<< HEAD
     <!-- Game board grid -->
-=======
-    
-    <!-- Game board: 5x5 grid layout for rooms, hallways, and vacant spaces -->
->>>>>>> 20be0b14
     <div id="game-board">
+        <!-- Row 1 -->
         <div class="room" id="Study"><div class="room-name">Study</div><div class="room-characters" id="Study-characters"></div></div>
         <div class="hallway" id="Hallway1"><div class="hallway-name">Hallway1</div><div class="hallway-characters" id="Hallway1-characters"></div></div>
         <div class="room" id="Hall"><div class="room-name">Hall</div><div class="room-characters" id="Hall-characters"></div></div>
         <div class="hallway" id="Hallway2"><div class="hallway-name">Hallway2</div><div class="hallway-characters" id="Hallway2-characters"></div></div>
         <div class="room" id="Lounge"><div class="room-name">Lounge</div><div class="room-characters" id="Lounge-characters"></div></div>
-<<<<<<< HEAD
-        <div class="hallway" id="Hallway3"><div class="hallway-name">Hallway3</div><div class="hallway-characters" id="Hallway3-characters"></div></div>
-        <div class="vacant" id="Vacant1"></div>
-        <div class="hallway" id="Hallway4"><div class="hallway-name">Hallway4</div><div class="hallway-characters" id="Hallway4-characters"></div></div>
-        <div class="vacant" id="Vacant2"></div>
-        <div class="hallway" id="Hallway5"><div class="hallway-name">Hallway5</div><div class="hallway-characters" id="Hallway5-characters"></div></div>
-=======
         <!-- Row 2 -->
         <div class="hallway" id="Hallway3"><div class="hallway-name">Hallway3</div><div class="hallway-characters" id="Hallway3-characters"></div></div> <!-- Hallway connecting Study and Library -->
         <div class="vacant middle-vacant" id="Vacant1"></div> <!-- Empty space -->
@@ -761,19 +654,11 @@
         <div class="vacant middle-vacant" id="Vacant2"></div>
         <div class="hallway" id="Hallway5"><div class="hallway-name">Hallway5</div><div class="hallway-characters" id="Hallway5-characters"></div></div> <!-- Hallway connecting Lounge and Dining Room -->
         <!-- Row 3 -->
->>>>>>> 20be0b14
         <div class="room" id="Library"><div class="room-name">Library</div><div class="room-characters" id="Library-characters"></div></div>
         <div class="hallway" id="Hallway6"><div class="hallway-name">Hallway6</div><div class="hallway-characters" id="Hallway6-characters"></div></div>
         <div class="room" id="BilliardRoom"><div class="room-name">Billiard Room</div><div class="room-characters" id="BilliardRoom-characters"></div></div>
         <div class="hallway" id="Hallway7"><div class="hallway-name">Hallway7</div><div class="hallway-characters" id="Hallway7-characters"></div></div>
         <div class="room" id="DiningRoom"><div class="room-name">Dining Room</div><div class="room-characters" id="DiningRoom-characters"></div></div>
-<<<<<<< HEAD
-        <div class="hallway" id="Hallway8"><div class="hallway-name">Hallway8</div><div class="hallway-characters" id="Hallway8-characters"></div></div>
-        <div class="vacant" id="Vacant3"></div>
-        <div class="hallway" id="Hallway9"><div class="hallway-name">Hallway9</div><div class="hallway-characters" id="Hallway9-characters"></div></div>
-        <div class="vacant" id="Vacant4"></div>
-        <div class="hallway" id="Hallway10"><div class="hallway-name">Hallway10</div><div class="hallway-characters" id="Hallway10-characters"></div></div>
-=======
         <!-- Row 4 -->
         <div class="hallway" id="Hallway8"><div class="hallway-name">Hallway8</div><div class="hallway-characters" id="Hallway8-characters"></div></div> <!-- Hallway connecting Library and Conservatory -->
         <div class="vacant middle-vacant" id="Vacant3"></div>
@@ -781,18 +666,13 @@
         <div class="vacant middle-vacant" id="Vacant4"></div>
         <div class="hallway" id="Hallway10"><div class="hallway-name">Hallway10</div><div class="hallway-characters" id="Hallway10-characters"></div></div> <!-- Hallway connecting Dining Room and Kitchen -->
         <!-- Row 5 -->
->>>>>>> 20be0b14
         <div class="room" id="Conservatory"><div class="room-name">Conservatory</div><div class="room-characters" id="Conservatory-characters"></div></div>
         <div class="hallway" id="Hallway11"><div class="hallway-name">Hallway11</div><div class="hallway-characters" id="Hallway11-characters"></div></div>
         <div class="room" id="Ballroom"><div class="room-name">Ballroom</div><div class="room-characters" id="Ballroom-characters"></div></div>
         <div class="hallway" id="Hallway12"><div class="hallway-name">Hallway12</div><div class="hallway-characters" id="Hallway12-characters"></div></div>
         <div class="room" id="Kitchen"><div class="room-name">Kitchen</div><div class="room-characters" id="Kitchen-characters"></div></div>
     </div>
-<<<<<<< HEAD
-
-    <!-- Hand display popup -->
-    <div id="hand-display-container">
-=======
+
     <div class="mode-toggle-wrapper">
         <label class="mode-toggle">
             <input id="mode-switch" type="checkbox"/>
@@ -801,18 +681,13 @@
         </label>
     </div>
     <div id="hand-display-container" style="display: none; position: fixed; top: 50%; left: 50%; transform: translate(-50%, -50%); z-index: 1000; background: grey; padding: 20px; border-radius: 10px; box-shadow: 0px 4px 8px rgba(0, 0, 0, 0.2); max-width: 400px; text-align: center;">
->>>>>>> 20be0b14
         <h3>Your Hand</h3>
         <ul id="hand-list"></ul>
         <button id="close-hand-button">Close</button>
     </div>
-<<<<<<< HEAD
-=======
-   
     
     <!-- Add an overlay for the popup -->
     <div id="hand-display-overlay" style="display: none; position: fixed; top: 0; left: 0; width: 100%; height: 100%; background: rgba(0, 0, 0, 0.5); z-index: 999;"></div>
->>>>>>> 20be0b14
 
     <!-- Hand display overlay -->
     <div id="hand-display-overlay"></div>
@@ -894,22 +769,7 @@
 
 
     <script>
-<<<<<<< HEAD
         // Define image paths for game items
-=======
-		// Set up WebSocket connection using the game_id passed from the template
-		const gameId = {{ game_id }};
-		const ws = new WebSocket('ws://' + window.location.host + '/ws/game/' + gameId + '/');
-
-		// Retrieve initial players data from the DOM, fallback to empty array if not found
-		const playersDataElement = document.getElementById('players-data');
-		const playersData = playersDataElement ? JSON.parse(playersDataElement.textContent) : [];
-
-		// Retrieve current username from the DOM and lock it for this session
-		const currentUsernameElement = document.getElementById('current-username');
-		const currentUsername = currentUsernameElement ? JSON.parse(currentUsernameElement.textContent) : '';
-	
->>>>>>> 20be0b14
         const itemImages = {
             "Knife": "/static/images/weapons/knife.jpg",
             "Revolver": "/static/images/weapons/revolver.jpg",
@@ -933,7 +793,6 @@
             "Ballroom": "/static/images/rooms/ballroom.png",
             "Kitchen": "/static/images/rooms/kitchen.png"
         };
-<<<<<<< HEAD
 
         // Initialize WebSocket connection
         const gameId = {{ game_id }};
@@ -1022,51 +881,6 @@
                 }
             } catch (e) {
                 console.error('Error processing WebSocket message:', e);
-=======
-        
-		let currentPlayer = null; // Store the current player's data for move validation
-        let previousGameState = null; // Store the previous game state to detect movement
-      
-        // Log when the WebSocket connection is established
-        ws.onopen = function() {
-            console.log("WebSocket connected successfully");
-        };
-	  
-        // Handle incoming WebSocket messages from the server
-        ws.onmessage = function(event) {
-            const data = JSON.parse(event.data); // Parse JSON data from the message
-            console.log('Received WebSocket message:', data);
-            const notification = document.getElementById('notification');
-
-            if (data.type === 'game_update') {
-                updateGameBoard(data.game_state); // Update the board with the new game state
-            } else if (data.type === 'game_end') { // Player made a correct accusation
-                const { winner, solution, message } = data;
-                notification.innerHTML = `<p>${data.message}</p>`;
-                document.getElementById('accusations-button').disabled = true; // Disable accusations after game end
-                setTimeout(() => {
-                    alert(`${message}\nSolution: ${solution.suspect} in ${solution.room} with ${solution.weapon}`);
-                    // window.location.href = '/login/'  // Move to login page when accusing player made correct accusation
-                }, 1000);
-            } else if (data.type === 'accusation_failed') { // The accusing player has been eliminated for making a false accusation
-                document.getElementById('notification').innerHTML += `<p>${data.message}</p>`;
-                alert(data.message);
-                document.getElementById('accusations-button').disabled = true;
-                document.getElementById('suggestions-button').disabled = true;
-                document.getElementById('end-turn-button').disabled = true;
-            } else if (data.type === 'player_eliminated') {
-                const message = `<span class="label accusation-label">ELIMINATION</span> ${data.message}`;
-                document.getElementById('notification').innerHTML += `<p>${message}</p>`;
-            } else if (data.type === 'game_tie') {
-                notification.innerHTML = `<p>${data.message}</p>`;
-                document.getElementById('accusations-button').disabled = true;
-                document.getElementById('suggestions-button').disabled = true;
-                document.getElementById('end-turn-button').disabled = true;
-                alert(data.message);
-            } else if (data.error) {
-                console.error('Error:', data.error); // Log any errors
-                alert(data.error); // Notify the user of errors (e.g., invalid move)
->>>>>>> 20be0b14
             }
             else if (data.type === 'suggestion_result') {
             const { suggesting_player, suspect, weapon, room, refuting_player } = data;
@@ -1088,7 +902,6 @@
         ws.onerror = function(error) {
             console.error("WebSocket connection error:", error);
         };
-<<<<<<< HEAD
 
         // Log WebSocket closure
         ws.onclose = function() {
@@ -1137,50 +950,6 @@
         }
 
         // Update room character displays
-=======
-	  
-        // Log when the WebSocket connection closes
-        ws.onclose = function() {
-            console.log("WebSocket closed");
-        };
-		
-        // Update the game board with the provided game state
-        function updateGameBoard(gameState) {
-            console.log('Updating game board with state:', gameState); // Debug log for game state
-            const players = gameState.players || []; // Extract players array, default to empty if missing
-            console.log('Players array:', players); // Debug log for players array
-			
-            // Determine the current player whose turn is True
-            const currentTurnPlayer = players.find(player => player.turn);
-            const currentTurnElement = document.getElementById('current-turn');
-            if (currentTurnPlayer) {
-                currentTurnElement.textContent = `It's ${currentTurnPlayer.username}'s turn (${currentTurnPlayer.character})!`;
-            } else {
-                currentTurnElement.textContent = 'Waiting for the next turn...';
-            }
-
-            // Determine which player moved by comparing with previous state
-            let movedPlayer = null;
-            if (previousGameState) {
-                const prevPlayers = previousGameState.players || [];
-                movedPlayer = players.find(player => {
-                    const prevPlayer = prevPlayers.find(p => p.username === player.username);
-                    return prevPlayer && prevPlayer.location !== player.location;
-                })?.username;
-            }
-			
-            updateRoomCharacters(players, movedPlayer); // Update room displays with all players
-            updateHallwayCharacters(players, movedPlayer); // Update hallway displays with all players
-            // Set currentPlayer for movement logic only, no character display update
-            currentPlayer = players.find(player => player.username === currentUsername) || null;
-
-            // Update previous state for the next comparison
-            previousGameState = JSON.parse(JSON.stringify(gameState)); // Deep copy
-        }
-	  
-        // Update room characters with animation only for the moved player,
-        // showing all players regardless of is_active
->>>>>>> 20be0b14
         function updateRoomCharacters(players, movedPlayer) {
             const rooms = ['Study', 'Hall', 'Lounge', 'Library', 'BilliardRoom', 'DiningRoom', 'Conservatory', 'Ballroom', 'Kitchen'];
             rooms.forEach(roomId => {
@@ -1240,7 +1009,6 @@
                     } else {
                         charElement.innerHTML = charactersInHallway || '';
                     }
-<<<<<<< HEAD
                 } else {
                     console.error(`Hallway characters element not found: ${hallwayId}-characters`);
                 }
@@ -1248,14 +1016,6 @@
         }
 
         // Add click listeners to rooms and hallways
-=======
-                    console.log(`Updated ${hallwayId} characters: ${charactersInHallway}`); // Debug log
-                }
-            });
-        }
-	
-        // Add click event listeners to rooms and hallways for player movement
->>>>>>> 20be0b14
         function addClickListeners() {
             try {
                 const rooms = document.querySelectorAll('.room');
@@ -1280,7 +1040,6 @@
                 console.error('Error adding click listeners:', e);
             }
         }
-<<<<<<< HEAD
 
         // Initialize JavaScript on DOM load
         // - **DOM Manipulation**: Sets up event listeners for buttons
@@ -1403,143 +1162,6 @@
                 } else {
                     console.error('Accusations form elements missing');
                 }
-=======
-		
-        // Initialize the game board when the DOM is fully loaded
-        document.addEventListener('DOMContentLoaded', () => {
-            console.log('Initial players data:', playersData); // Debug log for initial data
-            updateGameBoard({ players: playersData }); // Initial update with server-rendered data
-            addClickListeners(); // Set up click events for movement
-        });		
-	
-		document.addEventListener('DOMContentLoaded', () => {
-			const displayHandButton = document.getElementById('display-hand-button');
-			const handDisplayContainer = document.getElementById('hand-display-container');
-			const handDisplayOverlay = document.getElementById('hand-display-overlay');
-			const handList = document.getElementById('hand-list');
-			const closeHandButton = document.getElementById('close-hand-button');
-			const handDisplayTitle = handDisplayContainer.querySelector('h3'); // Select the title element
-    
-			// Show the hand popup when the button is clicked
-			displayHandButton.addEventListener('click', () => {
-				if (currentPlayer && currentPlayer.hand) {
-					// Update the title with the character's name
-					handDisplayTitle.textContent = `${currentPlayer.character}'s Hand`;
-    
-					handList.innerHTML = ''; // Clear previous hand items
-					currentPlayer.hand.forEach(item => {
-						const listItem = document.createElement('li');
-						listItem.style.display = 'flex';
-						listItem.style.alignItems = 'center';
-						listItem.style.marginBottom = '10px';
-
-						const itemImage = document.createElement('img');
-						itemImage.src = itemImages[item] || '';
-						itemImage.alt = item;
-						itemImage.style.width = '40px';
-						itemImage.style.height = '40px';
-						itemImage.style.marginRight = '10px';
-
-						const itemText = document.createElement('span');
-						itemText.textContent = item;
-
-						listItem.appendChild(itemImage);
-						listItem.appendChild(itemText);
-						handList.appendChild(listItem);
-					});
-					handDisplayContainer.style.display = 'block'; // Show the modal
-					handDisplayOverlay.style.display = 'block'; // Show the overlay
-				} else {
-					alert('Your hand is empty or not available.');
-				}
-			});
-	
-			// Close the hand popup
-			closeHandButton.addEventListener('click', () => {
-				handDisplayContainer.style.display = 'none'; // Hide the modal
-				handDisplayOverlay.style.display = 'none'; // Hide the overlay
-			});
-    
-			// Close the popup when clicking on the overlay
-			handDisplayOverlay.addEventListener('click', () => {
-				handDisplayContainer.style.display = 'none'; // Hide the modal
-				handDisplayOverlay.style.display = 'none'; // Hide the overlay
-			});
-		});	
-
-         // Show accusation form
-        document.getElementById('accusations-button').addEventListener('click', function() {
-            document.getElementById('accusations-form-container').style.display = 'block';
-        });
-
-        // Handle accusation form submission
-        document.getElementById('accusations-form').addEventListener('submit', function(event) {
-            event.preventDefault();  // Prevent the form from submitting the traditional way
-
-            const suspect = document.getElementById('suspect').value;
-            const weapon = document.getElementById('weapon').value;
-            const room = document.getElementById('room').value;
-
-            // Send accusation via WebSocket
-            const message = {
-                type: "accuse",
-                suspect: suspect,
-                weapon: weapon,
-                room: room
-            };
-
-            console.log("Sending accusation:", message);
-            ws.send(JSON.stringify(message));
-
-            // Optionally, hide the form after submission or show a confirmation message
-            alert('Accusation Submitted: ' + suspect + ' with ' + weapon + ' in the ' + room);
-
-            // Hide the form again
-            document.getElementById('accusations-form-container').style.display = 'none';
-        });
-		
-        // Handle cancel button click
-        document.getElementById('cancel-accusation').addEventListener('click', function() {
-            document.getElementById('accusations-form-container').style.display = 'none'; // Hide the form
-        });		
-
-        // Show the suggestion form when the button is clicked
-	document.getElementById('suggestions-button').addEventListener('click', function() {
-		document.getElementById('suggestions-form-container').style.display = 'block';
-	});
-
-			// Handle Suggestion form submission
-	document.getElementById('suggestions-form').addEventListener('submit', function(event) {
-		event.preventDefault();
-
-		const suspect = document.getElementById('suggest-suspect').value;
-		const weapon = document.getElementById('suggest-weapon').value;
-		const room = currentPlayer ? currentPlayer.location : null; // Use current room as the suggested room
-
-		if (!room) {
-			alert("You must be in a room to make a suggestion.");
-			return;
-		}
-
-		const message = {
-			type: "suggest",
-			suspect: suspect,
-			weapon: weapon,
-			room: room
-		};
-
-		console.log("Sending suggestion:", message);
-		ws.send(JSON.stringify(message));
-
-		alert('Suggestion Submitted: ' + suspect + ' with ' + weapon + ' in the ' + room);
-		document.getElementById('suggestions-form-container').style.display = 'none';
-        });
-
-        // Cancel Suggestion Form
-        document.getElementById('cancel-suggestions').addEventListener('click', function() {
-            document.getElementById('suggestions-form-container').style.display = 'none';
-        });
->>>>>>> 20be0b14
 
                 // Handle suggestions button and form
                 const suggestionsButton = document.getElementById('suggestions-button');
@@ -1628,4 +1250,3 @@
     </script>
 </body>
 </html>
-    
<!DOCTYPE html>

<html>
    <style>
        /* Global reset for consistent sizing */
        * { box-sizing: border-box; margin: 0; padding: 0; }

        /* Define CSS variables for board sizing */
        :root {
        --board-size: min(90vmin, 90vmax); /* Auto-scale to fit the window */
        --cell-size: calc(90vmin / 5); /* Makes sure cells fit inside board */
        --room-hallway-name-font-size: calc(var(--cell-size) * 0.15); 
        --room-hallway-character-font-size: calc(var(--cell-size) * 0.12);
        }

        /* Body styling */
        body {
            margin: auto;
            padding: 0;
            display: flex;
            flex-direction: column;
            align-items: center;
            justify-content: center;
            height: 100vh;
            font-family: Arial, sans-serif;
            background-color: #f5f5f5;
            text-align: center;
            overflow: hidden; /* Prevents scrolling */
        }

        /* Notification bar styling */
        #notification {
            padding: 10px;
            text-align: center;
            width: 100%;
            max-width: 90%;
            background: white;
            border-bottom: 2px solid black;
        }

        /* Game board layout */
        #game-board {
            display: grid;
            grid-template-columns: repeat(5, minmax(0, 1fr));
            grid-template-rows: repeat(5, minmax(0, 1fr));
            gap: 1px;
            background-color: black;
            padding: 10px;
            border: 5px solid black;
            width: var(--board-size);
            height: var(--board-size);
            margin: auto; /* Ensures it remains centered */
        }

        /* Common styling for rooms, hallways, and vacant cells */
        .room, .hallway, .vacant {
            width: var(--cell-size);
            height: var(--cell-size);
            border: 2px solid #000;
            text-align: center;
            position: relative;
            box-sizing: border-box;
            cursor: pointer;
        }

        /* Hover effect for interactivity */
        .room:hover, .hallway:hover { background-color: #e0e0e0; }

        /* Character name styling */
        .room-characters span, .hallway-characters span {
            white-space: nowrap;
            display: block;
            font-weight: bold;
        }

        /* Player-specific styling */
        .player-me { color: red; }      /* My player in red */
        .player-other { color: blue; }  /* Other players in blue */

        /* Room-specific styling */
        .room { background-color: lightpink; }
        .room-name { font-size: var(--room-hallway-name-font-size); font-weight: bold; padding: 5px 0; background-color: hotpink; }
        .room-characters { font-size: var(--room-hallway-character-font-size); padding: 2px; overflow-y: auto; white-space: pre-line; max-height: calc(var(--cell-size) - 40px); }

        /* Hallway-specific styling */
        .hallway { background-color: lightcyan; }
        .hallway-name { font-size: var(--room-hallway-name-font-size); font-weight: bold; padding: 5px 0; background-color: lightskyblue; }
        .hallway-characters { font-size: var(--room-hallway-character-font-size); padding: 2px; overflow-y: auto; white-space: pre-line; max-height: calc(var(--cell-size) - 40px); }

        /* Vacant cell styling */
        .vacant { background-color: white; }

        /* Animation for character movement */
        @keyframes pulseMove {
            0% { transform: scale(1); }
            50% { transform: scale(1.7); }
            100% { transform: scale(1); }
        }
        .pulse-move {
            animation: pulseMove 0.5s ease-in-out;
        }

        /* Button container styling */
        #button-container {
            margin-top: 15px; /* Add spacing above the buttons */
            margin-bottom: 20px; /* Add spacing between buttons and the game board */
            width: 100%;
            display: flex;
            justify-content: center;
            gap: 10px; /* Add spacing between buttons */
        }
        
        #display-hand-button {
            margin-right: 20px; /* Add a larger gap to the left of the button */
            background-color: #fbe59d;
            color: rgb(0, 0, 0);
            padding: 10px 20px;
            font-size: 16px;
            border: none;
            border-radius: 5px;
            cursor: pointer;
            box-shadow: 0px 4px 8px rgba(0, 0, 0, 0.2);
        }
    
        #display-hand-button:hover {
            background-color: #fffefa;
        }

        #hand-display-container {
            animation: fadeIn 0.3s ease-in-out;
        }
    
        #hand-display-overlay {
            animation: fadeIn 0.3s ease-in-out;
        }
    
        @keyframes fadeIn {
            from {
                opacity: 0;
            }
            to {
                opacity: 1;
            }
        }

        #suggestions-button, #accusations-button, #end-turn-button {
            background-color: #fbe59d;
            padding: 10px 20px;
            font-size: 16px;
            border: none;
            border-radius: 5px;
            cursor: pointer;
            box-shadow: 0px 4px 8px rgba(0, 0, 0, 0.2);
        }
        
        #suggestions-button:hover, #accusations-button:hover, #end-turn-button:hover {
            background-color: #fffefa;
        }

        /* Suggestion form styling */
        #suggestions-form-container {
            position: fixed;
            bottom: 160px;  /* Place above accusation form */
            width: 100%;
            background-color: white;
            color: darkgreen;
            padding: 20px;
            box-shadow: 0px 4px 8px rgba(0, 0, 0, 0.2);
            border-radius: 10px;
            max-width: 500px;
            margin: auto;
            text-align: left;
            display: none;  /* Start hidden */
        }

        #suggestions-form label {
            display: block;
            margin: 10px 0 5px;
        }

        #suggestions-form select,
        #suggestions-form button {
            width: 100%;
            padding: 10px;
            margin-bottom: 10px;
            border: 1px solid #ccc;
            border-radius: 5px;
        }

        #suggestions-form button {
            background-color: darkgreen;
            color: white;
            cursor: pointer;
        }

        #suggestions-form button:hover {
            background-color: green;
        }

        /* Accusations form styling */
        #accusations-form-container {
            position: fixed;
            bottom: 80px;  /* Slightly above the button */
            width: 100%;
            background-color: white;
            color: #ff6347;
            padding: 20px;
            box-shadow: 0px 4px 8px rgba(0, 0, 0, 0.2);
            border-radius: 10px;
            max-width: 500px;
            margin: auto;
            text-align: left;
        }

        #accusations-form label {
            display: block;
            margin: 10px 0 5px;
        }

        #accusations-form select,
        #accusations-form button {
            width: 100%;
            padding: 10px;
            margin-bottom: 10px;
            border: 1px solid #ccc;
            border-radius: 5px;
        }

        #accusations-form button {
            background-color: #ff6347;
            color: white;
            cursor: pointer;
        }

        #accusations-form button:hover {
            background-color: #ff6347;
        }


        .mode-toggle {
            position: absolute;
            top: 10px;
            right: 20px;
            display: flex;
            align-items: center;
            gap: 10px;
            z-index: 1000;
        }

        .mode-toggle input[type="checkbox"] {
            display: none;
        }

        .mode-toggle .slider {
            width: 50px;
            height: 25px;
            background-color: #ccc;
            border-radius: 50px;
            position: relative;
            cursor: pointer;
            transition: background-color 0.3s ease;
        }

        .mode-toggle .slider::before {
            content: "";
            position: absolute;
            height: 20px;
            width: 20px;
            background-color: white;
            border-radius: 50%;
            top: 2.5px;
            left: 2.5px;
            transition: transform 0.3s ease;
        }

        .mode-toggle input[type="checkbox"]:checked + .slider {
            background-color: #333;
        }

        .mode-toggle input[type="checkbox"]:checked + .slider::before {
            transform: translateX(25px);
        }

        .mode-label {
            font-size: 1.2em;
        }

        /* Default dark mode colors (fallback) */
        :root {
            --bg-color: #0b0c1a;
            --text-color: white;
            --room-color: #ff0066;
            --hallway-color: #0a74da;
            --vacant-color: rgba(255, 255, 255, 0.1);
        }

        /* Light mode overrides */
        body.light-mode {
            --bg-color: #f4f4f4;
            --text-color: #222;
            --room-color: #ffe0eb;
            --hallway-color: #d0e7ff;
            --vacant-color: rgba(0, 0, 0, 0.05);
        }
        /* Global reset for consistent sizing */
        * { box-sizing: border-box; margin: 0; padding: 0; }
    
        /* Define CSS variables for board sizing */
        :root {
            --board-size: min(80vmin, 90vw, 90vh); /* Scales with the smaller of screen width or height */
            --cell-size: calc(var(--board-size) / 5); /* Keep 5x5 grid proportionate */

            --room-hallway-name-font-size: calc(var(--cell-size) * 0.15);
            --room-hallway-character-font-size: calc(var(--cell-size) * 0.12);
        }
    
        /* Body styling */
        body {
            margin: auto;
            padding: 0;
            display: flex;
            flex-direction: column;
            align-items: center;
            justify-content: flex-start;
            min-height: 100vh;
            font-family: 'Segoe UI', Tahoma, Geneva, Verdana, sans-serif;
            text-align: center;
            overflow-x: hidden;
            overflow-y: auto;

            /* 🌌 Speckled stars background */
            background-color: var(--bg-color); /* Deep space background */
            color: var(--text-color);
            background-image:
                radial-gradient(1px 1px at 20% 30%, #fff, transparent),
                radial-gradient(1px 1px at 80% 20%, #fff, transparent),
                radial-gradient(1px 1px at 50% 70%, #fff, transparent),
                radial-gradient(1px 1px at 90% 80%, #fff, transparent),
                radial-gradient(1px 1px at 30% 90%, #fff, transparent),
                radial-gradient(1px 1px at 10% 10%, #fff, transparent),
                radial-gradient(1px 1px at 60% 40%, #fff, transparent),
                radial-gradient(1px 1px at 70% 60%, #fff, transparent);
            background-size: 100% 100%;
        }
        
        /* Notification bar styling */
        #notification {
            padding: 20px;
            text-align: center;
            width: 100%;
            max-width: 90%;
            background: rgba(0, 0, 0, 0.6); /* Darker background */
            border-top: 2px solid #ff0066; /* 🔥 Top pink border */
            border-bottom: 2px solid #ff0066; /* Bottom pink border for balance */
            box-shadow: 0 0 10px rgba(255, 0, 102, 0.5); /* Glowing effect */
            color: white;
            font-family: 'Courier New', Courier, monospace;
        }
    
        /* Game board layout */
        #game-board {
            display: grid;
            grid-template-columns: repeat(5, minmax(0, 1fr));
            grid-template-rows: repeat(5, minmax(0, 1fr));
            gap: 1px;
            background-color: #0a0a23;
            padding: 10px;
            border: 5px solid #2c2c6c;
            width: var(--board-size);
            height: var(--board-size);
            margin: auto;
            box-shadow: 0 0 20px rgba(255, 0, 102, 0.5);
            max-width: 90vw;  /* Optional: hard cap on width */
            max-height: 90vh; /* Optional: hard cap on height */
        }
    
        /* Common styling for rooms, hallways, and vacant cells */
        .room, .hallway, .vacant {
            width: var(--cell-size);
            height: var(--cell-size);
            border: 2px solid #000;
            text-align: center;
            position: relative;
            box-sizing: border-box;
            cursor: pointer;
            transition: transform 0.3s ease-in-out;
        }

        .room {
            background-color: var(--room-color);
        }

        .hallway {
            background-color: var(--hallway-color);
        }

        .vacant {
            background-color: var(--vacant-color);
        }
    
        /* Hover effect for interactivity */
        .room:hover, .hallway:hover { 
            background-color: rgb(255, 255, 255); 
        }
    
        /* Room-specific styling */
        .room { 
            background-color: #ff0066; /* Hot pink */
            box-shadow: 0 0 10px rgba(255, 0, 102, 0.7); /* Glowing effect */
        }
        .room-name { 
            font-size: calc(var(--room-hallway-name-font-size) * 0.85);
            font-weight: bold; 
            padding: 5px 0; 
            background-color: #ff0066; /* Darker pink */
            color: white; 
            text-shadow: 0 0 10px #ff0066; /* Glow effect */
        }
        .room-characters { 
            font-size: var(--room-hallway-character-font-size); 
            padding: 2px; 
            overflow-y: auto; 
            white-space: pre-line; 
            max-height: calc(var(--cell-size) - 40px);
        }
    
        /* Hallway-specific styling */
        .hallway { 
            background-color: #0a74da; /* Dark blue */
            box-shadow: 0 0 10px rgba(10, 116, 218, 0.7); /* Glowing effect */
        }
        .hallway-name { 
            font-size: calc(var(--room-hallway-name-font-size) * 0.85);
            font-weight: bold; 
            padding: 5px 0; 
            background-color: #0a74da; /* Darker blue */
            color: white; 
            text-shadow: 0 0 10px #0a74da; /* Glow effect */
        }
        .hallway-characters { 
            font-size: var(--room-hallway-character-font-size); 
            padding: 2px; 
            overflow-y: auto; 
            white-space: pre-line; 
            max-height: calc(var(--cell-size) - 40px);
        }
    
        /* Vacant cell styling */
        .vacant { 
            background-color: rgba(255, 255, 255, 0.1); /* Semi-transparent */
        }
    
        /* Animation for character movement */
        @keyframes pulseMove {
            0% { transform: scale(1); }
            50% { transform: scale(1.7); }
            100% { transform: scale(1); }
        }
        .pulse-move {
            animation: pulseMove 0.5s ease-in-out;
        }
    
        /* Player-specific styling */
        .player-me { color: #40001a; } /* Me - Hot pink */
        .player-other { color: #00252a; } /* Other - Light cyan */
       

        /* Game title styling */
        #game-title {
            font-size: 2.5em;
            font-weight: bold;
            text-shadow: 0 0 10px rgba(255, 0, 102, 0.8); /* Mysterious glowing effect */
        }

        .game-title {
            color: #ff0066; /* Hot pink color for the game title */
        }

        .game-id {
            color: rgba(255, 255, 255, 0.6); /* Light grey for the game ID */
        }

        /* User info styling with character */
        .user-info h2 {
            font-size: 1.5em;
            margin: 10px 0;
        }

        .username, .character-name {
            font-weight: bold;
            color: #00bcd4; /* Cyan for username and character */
            text-shadow: 0 0 5px rgba(0, 188, 212, 0.7);
        }

        /* Mysterious logout button with glowing effect */
        .logout-btn {
            background-color: #ff0066; /* Pink background */
            color: white;
            font-size: 1em;
            font-weight: bold;
            padding: 6px 14px;
            border: none;
            cursor: pointer;
            border-radius: 8px;
            transition: transform 0.3s ease-in-out, background-color 0.3s ease;
            box-shadow: 0 0 10px rgba(255, 0, 102, 0.7); /* Glowing effect */
        }

        /* Hover effect for logout button */
        .logout-btn:hover {
            background-color: #e6006d; /* Darker pink on hover */
            transform: scale(1.1);
            box-shadow: 0 0 15px rgba(255, 0, 102, 0.9); /* Intensified glow */
        }

        /* Slight adjustment to text for a more mysterious font look */
        .username, .character-name {
            font-family: 'Courier New', monospace;
            letter-spacing: 1px;
        }
        
        #accusations-button-container {
            margin: 20px 0;
            width: 100%;
            display: flex;
            justify-content: center;
            position: relative; /* instead of fixed */
        }

        .close-button {
            position: absolute;
            top: 10px;
            right: 20px;
            background: transparent;
            border: none;
            font-size: 24px;
            font-weight: bold;
            color: #ff0066;
            cursor: pointer;
            z-index: 1001;
            transition: transform 0.2s ease;
        }

        .close-button:hover {
            transform: scale(1.3);
            color: #e6006d;
        }
    </style>

<body>
    <label class="mode-toggle">
        <input id="mode-switch" type="checkbox"/>
        <span class="slider"></span>
        <span class="mode-label">🌙</span>
    </label>

    <!-- Notification section: Displays welcome message and logout button -->
    <div id="notification">
        <h1 id="game-title">
            Welcome to <span class="game-title">Clue-Less Game</span> - 
            <span class="game-id">{{ game_id }}</span>
        </h1>

        <div class="user-info" style="font-size: 0.6em;">
            <h2 id="user-status">
                You are logged in as <span class="username">{{ username }}</span> 
                as <span class="character-name">{{ character }}</span>.
            </h2>
            <button onclick="window.location.href='{% url 'logout' %}'" class="logout-btn">Logout</button>
            <br>
            <h2 id="current-turn">
                Waiting for the first turn...
            </h2>
        </div>
    </div>

    <!-- Combined button container -->
    <div id="button-container">
        <button id="display-hand-button">Display Hand</button>
        <button id="suggestions-button">Suggestions</button>
        <button id="accusations-button">Accusations</button>
        <button id="end-turn-button">End Turn</button>
    </div>

    <!-- Game board: 5x5 grid layout for rooms, hallways, and vacant spaces -->
    <div id="game-board">
        <!-- Row 1 -->
        <div class="room" id="Study"><div class="room-name">Study</div><div class="room-characters" id="Study-characters"></div></div> <!-- Room with name and character area -->
        <div class="hallway" id="Hallway1"><div class="hallway-name">Hallway1</div><div class="hallway-characters" id="Hallway1-characters"></div></div> <!-- Hallway connecting Study and Hall -->
        <div class="room" id="Hall"><div class="room-name">Hall</div><div class="room-characters" id="Hall-characters"></div></div>
        <div class="hallway" id="Hallway2"><div class="hallway-name">Hallway2</div><div class="hallway-characters" id="Hallway2-characters"></div></div> <!-- Hallway connecting Hall and Lounge -->
        <div class="room" id="Lounge"><div class="room-name">Lounge</div><div class="room-characters" id="Lounge-characters"></div></div>
        <!-- Row 2 -->
        <div class="hallway" id="Hallway3"><div class="hallway-name">Hallway3</div><div class="hallway-characters" id="Hallway3-characters"></div></div> <!-- Hallway connecting Study and Library -->
        <div class="vacant" id="Vacant1"></div> <!-- Empty space -->
        <div class="hallway" id="Hallway4"><div class="hallway-name">Hallway4</div><div class="hallway-characters" id="Hallway4-characters"></div></div> <!-- Hallway connecting Hall and Billiard Room -->
        <div class="vacant" id="Vacant2"></div>
        <div class="hallway" id="Hallway5"><div class="hallway-name">Hallway5</div><div class="hallway-characters" id="Hallway5-characters"></div></div> <!-- Hallway connecting Lounge and Dining Room -->
        <!-- Row 3 -->
        <div class="room" id="Library"><div class="room-name">Library</div><div class="room-characters" id="Library-characters"></div></div>
        <div class="hallway" id="Hallway6"><div class="hallway-name">Hallway6</div><div class="hallway-characters" id="Hallway6-characters"></div></div> <!-- Hallway connecting Library and Billiard Room -->
        <div class="room" id="BilliardRoom"><div class="room-name">Billiard Room</div><div class="room-characters" id="BilliardRoom-characters"></div></div>
        <div class="hallway" id="Hallway7"><div class="hallway-name">Hallway7</div><div class="hallway-characters" id="Hallway7-characters"></div></div> <!-- Hallway connecting Billiard Room and Dining Room -->
        <div class="room" id="DiningRoom"><div class="room-name">Dining Room</div><div class="room-characters" id="DiningRoom-characters"></div></div>
        <!-- Row 4 -->
        <div class="hallway" id="Hallway8"><div class="hallway-name">Hallway8</div><div class="hallway-characters" id="Hallway8-characters"></div></div> <!-- Hallway connecting Library and Conservatory -->
        <div class="vacant" id="Vacant3"></div>
        <div class="hallway" id="Hallway9"><div class="hallway-name">Hallway9</div><div class="hallway-characters" id="Hallway9-characters"></div></div> <!-- Hallway connecting Billiard Room and Ballroom -->
        <div class="vacant" id="Vacant4"></div>
        <div class="hallway" id="Hallway10"><div class="hallway-name">Hallway10</div><div class="hallway-characters" id="Hallway10-characters"></div></div> <!-- Hallway connecting Dining Room and Kitchen -->
        <!-- Row 5 -->
        <div class="room" id="Conservatory"><div class="room-name">Conservatory</div><div class="room-characters" id="Conservatory-characters"></div></div>
        <div class="hallway" id="Hallway11"><div class="hallway-name">Hallway11</div><div class="hallway-characters" id="Hallway11-characters"></div></div> <!-- Hallway connecting Conservatory and Ballroom -->
        <div class="room" id="Ballroom"><div class="room-name">Ballroom</div><div class="room-characters" id="Ballroom-characters"></div></div>
        <div class="hallway" id="Hallway12"><div class="hallway-name">Hallway12</div><div class="hallway-characters" id="Hallway12-characters"></div></div> <!-- Hallway connecting Ballroom and Kitchen -->
        <div class="room" id="Kitchen"><div class="room-name">Kitchen</div><div class="room-characters" id="Kitchen-characters"></div></div>
    </div>

    <div id="hand-display-container" style="display: none; position: fixed; top: 50%; left: 50%; transform: translate(-50%, -50%); z-index: 1000; background: grey; padding: 20px; border-radius: 10px; box-shadow: 0px 4px 8px rgba(0, 0, 0, 0.2); max-width: 400px; text-align: center;">
        <h3>Your Hand</h3>
        <ul id="hand-list" style="list-style: none; padding: 0; margin: 10px 0;"></ul>
        <button id="close-hand-button" style="margin-top: 10px; padding: 10px 20px; background-color: #ff0066; color: white; border: none; border-radius: 5px; cursor: pointer;">Close</button>
    </div>
    
    <!-- Add an overlay for the popup -->
    <div id="hand-display-overlay" style="display: none; position: fixed; top: 0; left: 0; width: 100%; height: 100%; background: rgba(0, 0, 0, 0.5); z-index: 999;"></div>

    <!-- Accusations Form (Initially Hidden) -->
    <div id="accusations-form-container" style="display: none;">
        <form id="accusations-form">
            <h3>Make an Accusation</h3>
            <label for="suspect">Suspect:</label>
            <select id="suspect" name="suspect" required>
                <option value="Miss Scarlet">Miss Scarlet</option>
                <option value="Col. Mustard">Col. Mustard</option>
                <option value="Prof. Plum">Professor Plum</option>
                <option value="Mrs. Peacock">Mrs. Peacock</option>
                <option value="Mr. Green">Reverend Green</option>
                <option value="Mrs. White">Mrs. White</option>
            </select>
            <br/>
            <label for="weapon">Weapon:</label>
            <select id="weapon" name="weapon" required>
                <option value="Knife">Knife</option>
                <option value="Revolver">Revolver</option>
                <option value="Lead Pipe">Lead Pipe</option>
                <option value="Wrench">Wrench</option>
                <option value="Candlestick">Candlestick</option>
                <option value="Rope">Rope</option>
            </select>
            <br/>
            <label for="room">Room:</label>
            <select id="room" name="room" required>
                <option value="Study">Study</option>
                <option value="Hall">Hall</option>
                <option value="Lounge">Lounge</option>
                <option value="Library">Library</option>
                <option value="Billiard Room">Billiard Room</option>
                <option value="Dining Room">Dining Room</option>
                <option value="Conservatory">Conservatory</option>
                <option value="Ballroom">Ballroom</option>
                <option value="Kitchen">Kitchen</option>
            </select>
            <br/>
            <button type="submit">Submit Accusation</button>
            <button type="button" id="cancel-accusation">Cancel</button>
        </form>
    </div>

    <!-- Suggestion Form (Initially Hidden) -->
    <div id="suggestions-form-container" style="display: none;">
        <form id="suggestions-form">
            <h3>Make a Suggestion</h3>
            <label for="suggest-suspect">Suspect:</label>
            <select id="suggest-suspect" name="suggest-suspect">
                <option value="Miss Scarlet">Miss Scarlet</option>
                <option value="Col. Mustard">Col. Mustard</option>
                <option value="Prof. Plum">Professor Plum</option>
                <option value="Mrs. Peacock">Mrs. Peacock</option>
                <option value="Mr. Green">Reverend Green</option>
                <option value="Mrs. White">Mrs. White</option>
            </select>

            <label for="suggest-weapon">Weapon:</label>
            <select id="suggest-weapon" name="suggest-weapon">
                <option value="Knife">Knife</option>
                <option value="Revolver">Revolver</option>
                <option value="Lead Pipe">Lead Pipe</option>
                <option value="Wrench">Wrench</option>
                <option value="Candlestick">Candlestick</option>
                <option value="Rope">Rope</option>
            </select>

            <button type="submit">Submit Suggestion</button>
            <button type="button" id="cancel-suggestions">Cancel</button>
        </form>
    </div>

    <!-- Serialize initial players data from views.py for JavaScript use -->
    {{ players|json_script:"players-data" }}
    {% if request.user.is_authenticated %}
        <!-- Serialize current username if authenticated, used to identify the current player -->
        {{ request.user.username|json_script:"current-username" }}
    {% endif %}

    <script>
<<<<<<< HEAD
        // Set up WebSocket connection
        const gameId = {{ game_id }};
        const ws = new WebSocket('ws://' + window.location.host + '/ws/game/' + gameId + '/');

        // Set up WebSocket connection
        const playersDataElement = document.getElementById('players-data');
        const playersData = playersDataElement ? JSON.parse(playersDataElement.textContent) : [];

        // Retrieve current username
        const currentUsernameElement = document.getElementById('current-username');
        const currentUsername = currentUsernameElement ? JSON.parse(currentUsernameElement.textContent) : '';

        let currentPlayer = null; // Store the current player's data for move validation
        let previousGameState = null; // Store the previous game state to detect movement

        // Log when the WebSocket connection is established
        ws.onopen = function() {
            console.log("WebSocket connected successfully");
        };

        // Handle incoming WebSocket messages from the server
        ws.onmessage = function(event) {
            const data = JSON.parse(event.data); // Parse JSON data from the message
            console.log('Received WebSocket message:', data);
            const notification = document.getElementById('notification');

            if (data.type === 'game_update') {
                updateGameBoard(data.game_state); // Update the board with the new game state
            } else if (data.type === 'game_end') { // Player made a correct accusation
                const { winner, solution, message } = data;
                notification.innerHTML = `<p>${data.message}</p>`;
                document.getElementById('accusations-button').disabled = true; // Disable accusations after game end
                setTimeout(() => {
                    alert(`${message}\nSolution: ${solution.suspect} in ${solution.room} with ${solution.weapon}`);
                    // window.location.href = '/login/'  // Move to login page when accusing player made correct accusation
                }, 1000);
            } else if (data.type === 'accusation_failed') { // The accusing player has been eliminated for making a false accusation
                document.getElementById('notification').innerHTML += `<p>${data.message}</p>`;
                alert(data.message);
                document.getElementById('accusations-button').disabled = true;
                document.getElementById('suggestions-button').disabled = true;
                document.getElementById('end-turn-button').disabled = true;
            } else if (data.type === 'player_eliminated') { // Notify other players that the accusing player has been eliminated due to a false accusation
                document.getElementById('notification').innerHTML += `<p>${data.message}</p>`;
                alert(data.message);
            } else if (data.type === 'game_tie') {
                notification.innerHTML = `<p>${data.message}</p>`;
                document.getElementById('accusations-button').disabled = true;
                document.getElementById('suggestions-button').disabled = true;
                document.getElementById('end-turn-button').disabled = true;
                alert(data.message);
            } else if (data.error) {
                console.error('Error:', data.error); // Log any errors
                alert(data.error); // Notify the user of errors (e.g., invalid move)
            }
        };

        // Log any WebSocket connection errors
        ws.onerror = function(error) {
            console.error("WebSocket connection error:", error);
        };

        // Log when the WebSocket connection closes
        ws.onclose = function() {
            console.log("WebSocket closed");
        };

        // Update the game board with the provided game state
        function updateGameBoard(gameState) {
            console.log('Updating game board with state:', gameState); // Debug log for game state
            const players = gameState.players || []; // Extract players array, default to empty if missing
            console.log('Players array:', players); // Debug log for players array

            // Determine the current player whose turn is True
            const currentTurnPlayer = players.find(player => player.turn);
            const currentTurnElement = document.getElementById('current-turn');
            if (currentTurnPlayer) {
                currentTurnElement.textContent = `It's ${currentTurnPlayer.username}'s turn (${currentTurnPlayer.character})!`;
            } else {
                currentTurnElement.textContent = 'Waiting for the next turn...';
            }

            // Determine which player moved by comparing with previous state
            let movedPlayer = null;
            if (previousGameState) {
                const prevPlayers = previousGameState.players || [];
                movedPlayer = players.find(player => {
                    const prevPlayer = prevPlayers.find(p => p.username === player.username);
                    return prevPlayer && prevPlayer.location !== player.location;
                })?.username;
            }

            updateRoomCharacters(players, movedPlayer); // Update room displays with all players
            updateHallwayCharacters(players, movedPlayer); // Update hallway displays with all players
            // Set currentPlayer for movement logic only, no character display update
            currentPlayer = players.find(player => player.username === currentUsername) || null;

            // Update previous state for the next comparison
            previousGameState = JSON.parse(JSON.stringify(gameState)); // Deep copy
        }

        // Update room characters with animation only for the moved player,
        // showing all players regardless of is_active
        function updateRoomCharacters(players, movedPlayer) {
            const rooms = ['Study', 'Hall', 'Lounge', 'Library', 'BilliardRoom', 'DiningRoom', 'Conservatory', 'Ballroom', 'Kitchen'];
            rooms.forEach(roomId => {
                const charElement = document.getElementById(`${roomId}-characters`);
                if (charElement) {
                    const previousContent = charElement.innerHTML;
                    const charactersInRoom = players
                        .filter(player => player.location === roomId)
                        .map(player => {
                            const isCurrentPlayer = player.username === currentUsername;
                            const isMoved = player.username === movedPlayer;
                            const baseClass = isCurrentPlayer ? 'player-me' : 'player-other';  // Red for me, Blue for others
                            const className = isMoved ? `${baseClass} pulse-move` : baseClass;
                            return `<span class="${className}">${player.character}</span>`;
                        })
                        .join('');

                    // Update content and remove animation class after it runs
                    if (previousContent !== charactersInRoom) {
                        charElement.innerHTML = charactersInRoom || '';
                        setTimeout(() => {
                            const spans = charElement.querySelectorAll('.pulse-move');
                            spans.forEach(span => span.classList.remove('pulse-move'));
                        }, 500); // Match animation duration
                    } else {
                        charElement.innerHTML = charactersInRoom || '';
                    }
                    // console.log(`Updated ${roomId} characters: ${charactersInRoom}`); // Debug log
                }
            });
=======
    // Set up WebSocket connection using the game_id passed from the template
    const gameId = {{ game_id }};
    const ws = new WebSocket('ws://' + window.location.host + '/ws/game/' + gameId + '/');

    // Retrieve initial players data from the DOM, fallback to empty array if not found
    const playersDataElement = document.getElementById('players-data');
    const playersData = playersDataElement ? JSON.parse(playersDataElement.textContent) : [];

    // Retrieve current username from the DOM and lock it for this session
    const currentUsernameElement = document.getElementById('current-username');
    const currentUsername = currentUsernameElement ? JSON.parse(currentUsernameElement.textContent) : '';

    const itemImages = {
        "Knife": "/static/images/weapons/knife.jpg",
        "Revolver": "/static/images/weapons/revolver.jpg",
        "Lead Pipe": "/static/images/weapons/lead_pipe.jpg",
        "Wrench": "/static/images/weapons/wrench.jpg",
        "Candlestick": "/static/images/weapons/candlestick.jpg",
        "Rope": "/static/images/weapons/rope.jpg",
        "Miss Scarlet": "/static/images/characters/miss_scarlet.jpg",
        "Col. Mustard": "/static/images/characters/col_mustard.jpg",
        "Prof. Plum": "/static/images/characters/prof_plum.jpg",
        "Mrs. Peacock": "/static/images/characters/mrs_peacock.jpg",
        "Mr. Green": "/static/images/characters/rev_green.jpg",
        "Mrs. White": "/static/images/characters/mrs_white.jpg",
        "Study": "/static/images/rooms/study.png",
        "Lounge": "/static/images/rooms/lounge.png",
        "Hall": "/static/images/rooms/hall.png",
        "Library": "/static/images/rooms/library.png",
        "Billiard Room": "/static/images/rooms/billiard_room.png",
        "Dining Room": "/static/images/rooms/dining_room.png",
        "Conservatory": "/static/images/rooms/conservatory.png",
        "Ballroom": "/static/images/rooms/ballroom.png",
        "Kitchen": "/static/images/rooms/kitchen.png"
    };

    let currentPlayer = null; // Store the current player's data for move validation
    let previousGameState = null; // Store the previous game state to detect movement

    // Log when the WebSocket connection is established
    ws.onopen = function() {
        console.log("WebSocket connected successfully");
    };

    // Handle incoming WebSocket messages from the server
    ws.onmessage = function(event) {
        const data = JSON.parse(event.data); // Parse JSON data from the message
        console.log('Received WebSocket message:', data); // Debug log for received messages
        if (data.type === 'game_update') {
            updateGameBoard(data.game_state); // Update the board with the new game state
        } else if (data.error) {
            console.error('Error:', data.error); // Log any errors
            alert(data.error); // Notify the user of errors (e.g., invalid move)
        }
    };

    // Log any WebSocket connection errors
    ws.onerror = function(error) {
        console.error("WebSocket connection error:", error);
    };

    // Log when the WebSocket connection closes
    ws.onclose = function() {
        console.log("WebSocket closed");
    };

    // Update the game board with the provided game state
    function updateGameBoard(gameState) {
        console.log('Updating game board with state:', gameState); // Debug log for game state
        const players = gameState.players || []; // Extract players array, default to empty if missing
        console.log('Players array:', players); // Debug log for players array

        // Determine which player moved by comparing with previous state
        let movedPlayer = null;
        if (previousGameState) {
            const prevPlayers = previousGameState.players || [];
            movedPlayer = players.find(player => {
                const prevPlayer = prevPlayers.find(p => p.username === player.username);
                return prevPlayer && prevPlayer.location !== player.location;
            })?.username;
        }

        updateRoomCharacters(players, movedPlayer); // Update room displays with all players
        updateHallwayCharacters(players, movedPlayer); // Update hallway displays with all players
        // Set currentPlayer for movement logic only, no character display update
        currentPlayer = players.find(player => player.username === currentUsername) || null;

        // Update previous state for the next comparison
        previousGameState = JSON.parse(JSON.stringify(gameState)); // Deep copy
    }

    function updateGameBoard(gameState) {
        console.log('Updating game board with state:', gameState);
        const players = gameState.players || [];
        console.log('Players array:', players);
    
        // Determine the current player whose turn is True
        const currentTurnPlayer = players.find(player => player.turn);
        const currentTurnElement = document.getElementById('current-turn');
        if (currentTurnPlayer) {
            currentTurnElement.textContent = `It's ${currentTurnPlayer.username}'s turn (${currentTurnPlayer.character})!`;
        } else {
            currentTurnElement.textContent = 'Waiting for the next turn...';
        }
    
        // Determine which player moved by comparing with previous state
        let movedPlayer = null;
        if (previousGameState) {
            const prevPlayers = previousGameState.players || [];
            movedPlayer = players.find(player => {
                const prevPlayer = prevPlayers.find(p => p.username === player.username);
                return prevPlayer && prevPlayer.location !== player.location;
            })?.username;
>>>>>>> 1a7b8587
        }

        // Update hallway characters with animation only for the moved player,
        // showing all players regardless of is_active
        function updateHallwayCharacters(players, movedPlayer) {
            const hallways = ['Hallway1', 'Hallway2',
                                'Hallway3', 'Hallway4', 'Hallway5',
                                'Hallway6', 'Hallway7',
                                'Hallway8', 'Hallway9', 'Hallway10',
                                'Hallway11', 'Hallway12'];
            hallways.forEach(hallwayId => {
                const charElement = document.getElementById(`${hallwayId}-characters`);
                if (charElement) {
                    const previousContent = charElement.innerHTML;
                    const charactersInHallway = players
                        .filter(player => player.location === hallwayId)
                        .map(player => {
                            const isCurrentPlayer = player.username === currentUsername;
                            const isMoved = player.username === movedPlayer;
                            const baseClass = isCurrentPlayer ? 'player-me' : 'player-other';
                            const className = isMoved ? `${baseClass} pulse-move` : baseClass;
                            return `<span class="${className}">${player.character}</span>`;
                        })
                        .join('');

                    // Update content and remove animation class after it runs
                    if (previousContent !== charactersInHallway) {
                        charElement.innerHTML = charactersInHallway || '';
                        setTimeout(() => {
                            const spans = charElement.querySelectorAll('.pulse-move');
                            spans.forEach(span => span.classList.remove('pulse-move'));
                        }, 500); // Match animation duration
                    } else {
                        charElement.innerHTML = charactersInHallway || '';
                    }
                    // console.log(`Updated ${hallwayId} characters: ${charactersInHallway}`); // Debug log
                }
            });
        }

        // Add click event listeners to rooms and hallways for player movement
        function addClickListeners() {
            const rooms = document.querySelectorAll('.room'); // Select all room elements
            const hallways = document.querySelectorAll('.hallway'); // Select all hallway elements
            const clickableElements = [...rooms, ...hallways]; // Combine into a single array

            clickableElements.forEach(element => {
                element.addEventListener('click', () => {
                    const location = element.id;
                    const message = JSON.stringify({
                        'type': 'move',
                        'location': location
                    });
                    console.log('Sending move:', message);
                    ws.send(message);
                });
            });
        }

        // Initialize the game board when the DOM is fully loaded
        document.addEventListener('DOMContentLoaded', () => {
            console.log('Initial players data:', playersData); // Debug log for initial data
            updateGameBoard({ players: playersData }); // Initial update with server-rendered data
            addClickListeners(); // Set up click events for movement
        });

         // Show accusation form
        document.getElementById('accusations-button').addEventListener('click', function() {
            document.getElementById('accusations-form-container').style.display = 'block';
        });

        // Handle accusation form submission
        document.getElementById('accusations-form').addEventListener('submit', function(event) {
            event.preventDefault();  // Prevent the form from submitting the traditional way

            const suspect = document.getElementById('suspect').value;
            const weapon = document.getElementById('weapon').value;
            const room = document.getElementById('room').value;

            // Send accusation via WebSocket
            const message = {
                type: "accuse",
                suspect: suspect,
                weapon: weapon,
                room: room
            };

            console.log("Sending accusation:", message);
            ws.send(JSON.stringify(message));

            // Optionally, hide the form after submission or show a confirmation message
            alert('Accusation Submitted: ' + suspect + ' with ' + weapon + ' in the ' + room);

            // Hide the form again
            document.getElementById('accusations-form-container').style.display = 'none';
        });

        // Handle cancel button click
        document.getElementById('cancel-accusation').addEventListener('click', function() {
            document.getElementById('accusations-form-container').style.display = 'none'; // Hide the form
        });

        // Show the suggestion form when the button is clicked
        document.getElementById('suggestions-button').addEventListener('click', function() {
            document.getElementById('suggestions-form-container').style.display = 'block';
        });

        // Handle Suggestion form submission
        document.getElementById('suggestions-form').addEventListener('submit', function(event) {
            event.preventDefault();

            const suspect = document.getElementById('suggest-suspect').value;
            const weapon = document.getElementById('suggest-weapon').value;
            const room = currentPlayer ? currentPlayer.location : null; // Use current room as the suggested room

            if (!room) {
                alert("You must be in a room to make a suggestion.");
                return;
            }

            const message = {
                type: "suggest",
                suspect: suspect,
                weapon: weapon,
                room: room
            };

            console.log("Sending suggestion:", message);
            ws.send(JSON.stringify(message));

            alert('Suggestion Submitted: ' + suspect + ' with ' + weapon + ' in the ' + room);
            document.getElementById('suggestions-form-container').style.display = 'none';
        });

        // Cancel Suggestion Form
        document.getElementById('cancel-suggestions').addEventListener('click', function() {
            document.getElementById('suggestions-form-container').style.display = 'none';
        });
<<<<<<< HEAD
=======
    }

    // Initialize the game board when the DOM is fully loaded
    document.addEventListener('DOMContentLoaded', () => {
        console.log('Initial players data:', playersData); // Debug log for initial data
        updateGameBoard({ players: playersData }); // Initial update with server-rendered data
        addClickListeners(); // Set up click events for movement
    });

    document.addEventListener('DOMContentLoaded', () => {
        const displayHandButton = document.getElementById('display-hand-button');
        const handDisplayContainer = document.getElementById('hand-display-container');
        const handDisplayOverlay = document.getElementById('hand-display-overlay');
        const handList = document.getElementById('hand-list');
        const closeHandButton = document.getElementById('close-hand-button');
        const handDisplayTitle = handDisplayContainer.querySelector('h3'); // Select the title element
    
        // Show the hand popup when the button is clicked
        displayHandButton.addEventListener('click', () => {
            if (currentPlayer && currentPlayer.hand) {
                // Update the title with the character's name
                handDisplayTitle.textContent = `${currentPlayer.character}'s Hand`;
    
                handList.innerHTML = ''; // Clear previous hand items
                currentPlayer.hand.forEach(item => {
                    const listItem = document.createElement('li');
                    listItem.style.display = 'flex';
                    listItem.style.alignItems = 'center';
                    listItem.style.marginBottom = '10px';

                    const itemImage = document.createElement('img');
                    itemImage.alt = item;
                    itemImage.style.width = '40px';
                    itemImage.style.height = '40px';
                    itemImage.style.marginRight = '10px';

                    const itemText = document.createElement('span');
                    itemText.textContent = item;

                    listItem.appendChild(itemImage);
                    listItem.appendChild(itemText);
                    handList.appendChild(listItem);
                });
                handDisplayContainer.style.display = 'block'; // Show the modal
                handDisplayOverlay.style.display = 'block'; // Show the overlay
            } else {
                alert('Your hand is empty or not available.');
            }
        });
    
        // Close the hand popup
        closeHandButton.addEventListener('click', () => {
            handDisplayContainer.style.display = 'none'; // Hide the modal
            handDisplayOverlay.style.display = 'none'; // Hide the overlay
        });
    
        // Close the popup when clicking on the overlay
        handDisplayOverlay.addEventListener('click', () => {
            handDisplayContainer.style.display = 'none'; // Hide the modal
            handDisplayOverlay.style.display = 'none'; // Hide the overlay
        });
    });

    // Show the accusations form when the button is clicked
    document.getElementById('accusations-button').addEventListener('click', function() {
        const formContainer = document.getElementById('accusations-form-container');
        formContainer.style.display = 'block';  // Show the form
    });

    // Handle form submission
    document.getElementById('accusations-form').addEventListener('submit', function(event) {
        event.preventDefault();  // Prevent the form from submitting the traditional way

        const suspect = document.getElementById('suspect').value;
        const weapon = document.getElementById('weapon').value;
        const room = document.getElementById('room').value;

        // Send accusation via WebSocket
        const message = {
            type: "accuse",
            suspect: suspect,
            weapon: weapon,
            room: room
        };
>>>>>>> 1a7b8587

        // Handle "End Turn" button click
        document.getElementById('end-turn-button').addEventListener('click', function() {
            const message = {
                type: "end_turn"
            };

            console.log("Ending turn:", message);
            ws.send(JSON.stringify(message));

            alert("Your turn has ended. Waiting for the next player...");
        });

        document.addEventListener('DOMContentLoaded', () => {
            const toggle = document.getElementById('mode-switch');
            const body = document.body;

            // Load theme from local storage
            if (localStorage.getItem('theme') === 'light') {
                body.classList.add('light-mode');
                toggle.checked = true;
            }

            toggle.addEventListener('change', () => {
                if (toggle.checked) {
                    body.classList.add('light-mode');
                    localStorage.setItem('theme', 'light');
                } else {
                    body.classList.remove('light-mode');
                    localStorage.setItem('theme', 'dark');
                }
            });
        });

    </script>
</body>
</html><|MERGE_RESOLUTION|>--- conflicted
+++ resolved
@@ -704,7 +704,31 @@
     {% endif %}
 
     <script>
-<<<<<<< HEAD
+        const itemImages = {
+          "Knife": "/static/images/weapons/knife.jpg",
+          "Revolver": "/static/images/weapons/revolver.jpg",
+          "Lead Pipe": "/static/images/weapons/lead_pipe.jpg",
+          "Wrench": "/static/images/weapons/wrench.jpg",
+          "Candlestick": "/static/images/weapons/candlestick.jpg",
+          "Rope": "/static/images/weapons/rope.jpg",
+          "Miss Scarlet": "/static/images/characters/miss_scarlet.jpg",
+          "Col. Mustard": "/static/images/characters/col_mustard.jpg",
+          "Prof. Plum": "/static/images/characters/prof_plum.jpg",
+          "Mrs. Peacock": "/static/images/characters/mrs_peacock.jpg",
+          "Mr. Green": "/static/images/characters/rev_green.jpg",
+          "Mrs. White": "/static/images/characters/mrs_white.jpg",
+          "Study": "/static/images/rooms/study.png",
+          "Lounge": "/static/images/rooms/lounge.png",
+          "Hall": "/static/images/rooms/hall.png",
+          "Library": "/static/images/rooms/library.png",
+          "Billiard Room": "/static/images/rooms/billiard_room.png",
+          "Dining Room": "/static/images/rooms/dining_room.png",
+          "Conservatory": "/static/images/rooms/conservatory.png",
+          "Ballroom": "/static/images/rooms/ballroom.png",
+          "Kitchen": "/static/images/rooms/kitchen.png"
+        };
+        
+      
         // Set up WebSocket connection
         const gameId = {{ game_id }};
         const ws = new WebSocket('ws://' + window.location.host + '/ws/game/' + gameId + '/');
@@ -838,121 +862,6 @@
                     // console.log(`Updated ${roomId} characters: ${charactersInRoom}`); // Debug log
                 }
             });
-=======
-    // Set up WebSocket connection using the game_id passed from the template
-    const gameId = {{ game_id }};
-    const ws = new WebSocket('ws://' + window.location.host + '/ws/game/' + gameId + '/');
-
-    // Retrieve initial players data from the DOM, fallback to empty array if not found
-    const playersDataElement = document.getElementById('players-data');
-    const playersData = playersDataElement ? JSON.parse(playersDataElement.textContent) : [];
-
-    // Retrieve current username from the DOM and lock it for this session
-    const currentUsernameElement = document.getElementById('current-username');
-    const currentUsername = currentUsernameElement ? JSON.parse(currentUsernameElement.textContent) : '';
-
-    const itemImages = {
-        "Knife": "/static/images/weapons/knife.jpg",
-        "Revolver": "/static/images/weapons/revolver.jpg",
-        "Lead Pipe": "/static/images/weapons/lead_pipe.jpg",
-        "Wrench": "/static/images/weapons/wrench.jpg",
-        "Candlestick": "/static/images/weapons/candlestick.jpg",
-        "Rope": "/static/images/weapons/rope.jpg",
-        "Miss Scarlet": "/static/images/characters/miss_scarlet.jpg",
-        "Col. Mustard": "/static/images/characters/col_mustard.jpg",
-        "Prof. Plum": "/static/images/characters/prof_plum.jpg",
-        "Mrs. Peacock": "/static/images/characters/mrs_peacock.jpg",
-        "Mr. Green": "/static/images/characters/rev_green.jpg",
-        "Mrs. White": "/static/images/characters/mrs_white.jpg",
-        "Study": "/static/images/rooms/study.png",
-        "Lounge": "/static/images/rooms/lounge.png",
-        "Hall": "/static/images/rooms/hall.png",
-        "Library": "/static/images/rooms/library.png",
-        "Billiard Room": "/static/images/rooms/billiard_room.png",
-        "Dining Room": "/static/images/rooms/dining_room.png",
-        "Conservatory": "/static/images/rooms/conservatory.png",
-        "Ballroom": "/static/images/rooms/ballroom.png",
-        "Kitchen": "/static/images/rooms/kitchen.png"
-    };
-
-    let currentPlayer = null; // Store the current player's data for move validation
-    let previousGameState = null; // Store the previous game state to detect movement
-
-    // Log when the WebSocket connection is established
-    ws.onopen = function() {
-        console.log("WebSocket connected successfully");
-    };
-
-    // Handle incoming WebSocket messages from the server
-    ws.onmessage = function(event) {
-        const data = JSON.parse(event.data); // Parse JSON data from the message
-        console.log('Received WebSocket message:', data); // Debug log for received messages
-        if (data.type === 'game_update') {
-            updateGameBoard(data.game_state); // Update the board with the new game state
-        } else if (data.error) {
-            console.error('Error:', data.error); // Log any errors
-            alert(data.error); // Notify the user of errors (e.g., invalid move)
-        }
-    };
-
-    // Log any WebSocket connection errors
-    ws.onerror = function(error) {
-        console.error("WebSocket connection error:", error);
-    };
-
-    // Log when the WebSocket connection closes
-    ws.onclose = function() {
-        console.log("WebSocket closed");
-    };
-
-    // Update the game board with the provided game state
-    function updateGameBoard(gameState) {
-        console.log('Updating game board with state:', gameState); // Debug log for game state
-        const players = gameState.players || []; // Extract players array, default to empty if missing
-        console.log('Players array:', players); // Debug log for players array
-
-        // Determine which player moved by comparing with previous state
-        let movedPlayer = null;
-        if (previousGameState) {
-            const prevPlayers = previousGameState.players || [];
-            movedPlayer = players.find(player => {
-                const prevPlayer = prevPlayers.find(p => p.username === player.username);
-                return prevPlayer && prevPlayer.location !== player.location;
-            })?.username;
-        }
-
-        updateRoomCharacters(players, movedPlayer); // Update room displays with all players
-        updateHallwayCharacters(players, movedPlayer); // Update hallway displays with all players
-        // Set currentPlayer for movement logic only, no character display update
-        currentPlayer = players.find(player => player.username === currentUsername) || null;
-
-        // Update previous state for the next comparison
-        previousGameState = JSON.parse(JSON.stringify(gameState)); // Deep copy
-    }
-
-    function updateGameBoard(gameState) {
-        console.log('Updating game board with state:', gameState);
-        const players = gameState.players || [];
-        console.log('Players array:', players);
-    
-        // Determine the current player whose turn is True
-        const currentTurnPlayer = players.find(player => player.turn);
-        const currentTurnElement = document.getElementById('current-turn');
-        if (currentTurnPlayer) {
-            currentTurnElement.textContent = `It's ${currentTurnPlayer.username}'s turn (${currentTurnPlayer.character})!`;
-        } else {
-            currentTurnElement.textContent = 'Waiting for the next turn...';
-        }
-    
-        // Determine which player moved by comparing with previous state
-        let movedPlayer = null;
-        if (previousGameState) {
-            const prevPlayers = previousGameState.players || [];
-            movedPlayer = players.find(player => {
-                const prevPlayer = prevPlayers.find(p => p.username === player.username);
-                return prevPlayer && prevPlayer.location !== player.location;
-            })?.username;
->>>>>>> 1a7b8587
         }
 
         // Update hallway characters with animation only for the moved player,
@@ -1091,8 +1000,6 @@
         document.getElementById('cancel-suggestions').addEventListener('click', function() {
             document.getElementById('suggestions-form-container').style.display = 'none';
         });
-<<<<<<< HEAD
-=======
     }
 
     // Initialize the game board when the DOM is fully loaded
@@ -1177,7 +1084,6 @@
             weapon: weapon,
             room: room
         };
->>>>>>> 1a7b8587
 
         // Handle "End Turn" button click
         document.getElementById('end-turn-button').addEventListener('click', function() {

<!DOCTYPE html>
<html>
<head>
    <!-- Import Google Fonts for styling -->
    <link href="https://fonts.googleapis.com/css2?family=Cinzel:wght@500&display=swap" rel="stylesheet">
    <link href="https://fonts.googleapis.com/css2?family=Cinzel:wght@500&family=Source+Sans+Pro:wght@400;600&display=swap" rel="stylesheet">
    <style>
        /* Define CSS variables for light theme */
        :root {
            --bg-color: #f0f2f5;
            --text-color: #333;
            --container-bg: #fff;
            --button-bg: #007BFF;
            --button-hover: #0056b3;
            --link-color: #007BFF;
        }

        /* Define dark theme overrides */
        body.dark {
            --bg-color: #121212;
            --container-bg: #1e1e1e;
            --text-color: #e0e0e0;
            --button-bg: #1a73e8;
            --button-hover: #135abe;
            --link-color: #4dabf7;
        }

        /* Style body with centered layout and theme transitions */
        body {
            font-family: 'Source Sans Pro', sans-serif;
            margin: 0;
            padding: 0;
            display: flex;
            justify-content: center;
            align-items: center;
            height: 100vh;
            background: var(--bg-color);
            color: var(--text-color);
            transition: background 0.3s, color 0.3s;
        }

        /* Style main container for lobby content */
        .container {
            width: 100%;
            max-width: 400px;
            background: var(--container-bg);
            padding: 30px 25px;
            border-radius: 10px;
            box-shadow: 0px 6px 15px rgba(0, 0, 0, 0.1);
            text-align: center;
        }

        /* Style game title with neon effect */
        h1 {
            font-family: 'Segoe UI', Tahoma, Geneva, Verdana, sans-serif;
            font-size: 32px;
            font-weight: 500;
            text-transform: uppercase;
            letter-spacing: 2px;
            margin-bottom: 30px;
            color: #fff;
            text-shadow:
                0 0 5px #ff00cc,
                0 0 10px #ff00cc,
                0 0 20px #ff00cc,
                0 0 40px #ff00cc,
                0 0 80px #ff00cc;
        }
        @keyframes neonFlicker {
            0%, 100% { text-shadow:
                0 0 5px #ff00cc,
                0 0 10px #ff00cc,
                0 0 20px #ff00cc,
                0 0 40px #ff00cc,
                0 0 80px #ff00cc; }
            50% { text-shadow:
                0 0 3px #ff66cc,
                0 0 6px #ff66cc,
                0 0 12px #ff66cc,
                0 0 24px #ff66cc,
                0 0 48px #ff66cc; }
        }

        /* Style player list container */
        .player-list {
            margin: 20px 0;
            text-align: left;
        }

        /* Style buttons (e.g., Start Game) */
        button {
            width: 100%;
            padding: 10px;
            background: var(--button-bg);
            color: white;
            border: none;
            border-radius: 5px;
            font-size: 16px;
            cursor: pointer;
            margin-top: 15px;
        }

        /* Hover effect for buttons */
        button:hover {
            background: var(--button-hover);
        }

        /* Disabled state for buttons */
        button:disabled {
            background: #ccc;
            cursor: not-allowed;
        }

        /* Style dark/light mode toggle */
        .mode-toggle {
            position: absolute;
            top: 10px;
            right: 20px;
            display: flex;
            align-items: center;
            gap: 10px;
        }

        /* Hide checkbox input for toggle */
        .mode-toggle input[type="checkbox"] {
            display: none;
        }

        /* Style toggle slider */
        .mode-toggle .slider {
            width: 50px;
            height: 25px;
            background-color: #ccc;
            border-radius: 50px;
            position: relative;
            cursor: pointer;
            transition: background-color 0.3s ease;
        }

        /* Style toggle slider knob */
        .mode-toggle .slider::before {
            content: "";
            position: absolute;
            height: 20px;
            width: 20px;
            background-color: white;
            border-radius: 50%;
            top: 2.5px;
            left: 2.5px;
            transition: transform 0.3s ease;
        }

        /* Style toggle when checked (dark mode) */
        .mode-toggle input[type="checkbox"]:checked + .slider {
            background-color: #333;
        }

        /* Move knob when checked */
        .mode-toggle input[type="checkbox"]:checked + .slider::before {
            transform: translateX(25px);
        }

        /* Style toggle label (moon icon) */
        .mode-label {
            font-size: 1.2em;
        }
    </style>
</head>
<body>
    <!-- Dark/light mode toggle switch -->
    <label class="mode-toggle">
        <input id="mode-switch" type="checkbox" />
        <span class="slider"></span>
        <span class="mode-label">🌙</span>
    </label>
    <!-- Main lobby container -->
    <div class="container">
        <!-- Game title with game ID -->
        <h1>Clue-Less Game {{ game_id }}</h1>
        {% if is_first_user %}
            <!-- Host view -->
            <h2>Welcome Game Host!</h2>
<<<<<<< HEAD
            <h3>There must be at least 3 players to start the game.</h3>
            <p>Current Players ({{ player_count }}/6):</p>
            <div class="player-list">
=======
            <!-- Player count and list -->
            <p>Current Players (<span id="player-count">{{ player_count }}</span>/6):</p>
            <div class="player-list" id="player-list">
>>>>>>> 9a6af0e8
                {% for player in players_list %}
                    <div>{{ player }}</div>
                {% endfor %}
            </div>
            <!-- Start Game button for host -->
            <button id="start-button" {% if player_count < 2 %}disabled{% endif %}>
                Start Game
            </button>
        {% else %}
            <!-- Non-host view -->
            <h2>Waiting for host to start the game...</h2>
            <!-- Player count and list -->
            <p>Current Players (<span id="player-count">{{ player_count }}</span>/6):</p>
            <div class="player-list" id="player-list">
                {% for player in players_list %}
                    <div>{{ player }}</div>
                {% endfor %}
            </div>
        {% endif %}
    </div>
    <script>
        // Initialize JavaScript when DOM is fully loaded
        document.addEventListener('DOMContentLoaded', () => {
            // Handle dark/light mode toggle
            const toggle = document.getElementById('mode-switch');
            const body = document.body;

            // Load theme from localStorage
            if (localStorage.getItem('theme') === 'dark') {
                body.classList.add('dark');
                toggle.checked = true;
            }

            // Update theme on toggle change
            toggle.addEventListener('change', () => {
                if (toggle.checked) {
                    body.classList.add('dark');
                    localStorage.setItem('theme', 'dark');
                } else {
                    body.classList.remove('dark');
                    localStorage.setItem('theme', 'light');
                }
            });

            // Initialize WebSocket for real-time updates
            // - **Session Handling**: The WebSocket connection relies on the sessionid
            //   cookie set by views.py (login_view, start_game) and validated by
            //   SessionValidationMiddleware. The sessionid cookie, along with
            //   clueless_* cookies (clueless_session_, clueless_user_, etc.), is
            //   automatically sent with the WebSocket handshake, allowing
            //   GameConsumer (consumers.py) to validate the session via
            //   SessionMiddlewareStack and AuthMiddlewareStack in asgi.py.
            // - **Cookie Dependency**: The ws:// connection to /ws/game/<gameId>/
            //   requires a valid sessionid cookie to authenticate the user. If missing
            //   or invalid, GameConsumer closes the connection (code 4001), preventing
            //   unauthorized access. This ensures session continuity from login to
            //   lobby, supporting fixes for session overwrites in private browsing
            //   (e.g., Safari).
            // - **Dynamic Updates**: The player_joined event updates the player list
            //   and count without reloading, relying on session-validated WebSocket
            //   messages. The start_game event triggers a redirect, maintaining session
            //   state via cookies preserved by start_game view.
            // - **Error Handling**: Logs WebSocket errors (onerror) and closures
            //   (onclose) to debug session issues, such as expired or invalid sessionid
            //   cookies, which could disrupt lobby updates.
            const gameId = {{ game_id }};
            const ws = new WebSocket('ws://' + window.location.host + '/ws/game/' + gameId + '/');

            // Log WebSocket connection success
            ws.onopen = function() {
                console.log('WebSocket connected for game ' + gameId);
            };

            // Handle incoming WebSocket messages
            ws.onmessage = function(event) {
                const data = JSON.parse(event.data);
                if (data.type === 'game_started') {
                    // Redirect to game page on game start
                    window.location.href = '/game/' + gameId + '/';
                } else if (data.type === 'player_joined') {
                    // Update player count and list dynamically
                    const playerCount = data.player_count;
                    const players = data.players;
                    document.getElementById('player-count').textContent = playerCount;
                    const playerList = document.getElementById('player-list');
                    playerList.innerHTML = players.map(player => `<div>${player}</div>`).join('');
                    // Enable start button for host if player_count >= 2
                    const startButton = document.getElementById('start-button');
                    if (startButton && playerCount >= 2) {
                        startButton.removeAttribute('disabled');
                    }
                }
            };

            // Log WebSocket errors for debugging
            ws.onerror = function(error) {
                console.error('WebSocket error:', error);
            };

            // Log WebSocket closure for debugging
            ws.onclose = function() {
                console.log('WebSocket closed for game ' + gameId);
            };

            // Handle Start Game button click for host
            const startButton = document.getElementById('start-button');
            if (startButton) {
                startButton.onclick = function() {
                    // Send start_game message via WebSocket
                    ws.send(JSON.stringify({
                        'type': 'start_game',
                        'game_id': gameId
                    }));
                };
            }
        });
    </script>
</body>
</html><|MERGE_RESOLUTION|>--- conflicted
+++ resolved
@@ -180,15 +180,9 @@
         {% if is_first_user %}
             <!-- Host view -->
             <h2>Welcome Game Host!</h2>
-<<<<<<< HEAD
             <h3>There must be at least 3 players to start the game.</h3>
             <p>Current Players ({{ player_count }}/6):</p>
             <div class="player-list">
-=======
-            <!-- Player count and list -->
-            <p>Current Players (<span id="player-count">{{ player_count }}</span>/6):</p>
-            <div class="player-list" id="player-list">
->>>>>>> 9a6af0e8
                 {% for player in players_list %}
                     <div>{{ player }}</div>
                 {% endfor %}

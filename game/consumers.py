--- conflicted
+++ resolved
@@ -753,7 +753,6 @@
         for p in players:
             if p.character == suspect:
                 suspect_player = p
-<<<<<<< HEAD
         # if suspect_player == None:
         #     currIndex = players.index(player)
         #     nextIndex = currIndex + 1
@@ -858,73 +857,6 @@
         #             }))
 
         # Ria's suggestion logic should end here
-=======
-        if suspect_player is None:
-            for p in players:
-                if p.username != player.username:
-                    if suspect in p.hand or weapon in p.hand or room in p.hand:
-                        # Broadcast the results of your suggestion to all players
-                        await self.channel_layer.group_send(
-                            self.game_group_name,
-                            {
-                                'type': 'player_action',
-                                'message': f"{p.username} disproved the suggestion by showing a card."
-                            }
-                        )
-                        
-                        await self.handle_end_turn(data)  # End the turn after suggestion
-                        break
-            else:
-                # If no one has the cards, send a message to the player
-                # Broadcast the results of your suggestion to all players
-                await self.channel_layer.group_send(
-                    self.game_group_name,
-                    {
-                        'type': 'player_action',
-                        'message': f"None of the other players could disprove your suggestion."
-                    }
-                )
-        else:
-            if suspect_player and suspect_player.location != room:
-                suspect_player.location = room
-                suspect_player.suggested = True
-                await database_sync_to_async(suspect_player.save)()
-            else:
-                suspect_player.suggested = True
-                await database_sync_to_async(suspect_player.save)()
-            if suspect in suspect_player.hand or weapon in suspect_player.hand or room in suspect_player.hand:
-                # If the suspect has any of the cards, they show it to the player
-                # Broadcast the results of your suggestion to all players
-                await self.channel_layer.group_send(
-                    self.game_group_name,
-                    {
-                        'type': 'player_action',
-                        'message': f"{p.username} disproved the suggestion by showing a card."
-                    }
-                )
-                
-                await self.handle_end_turn(data)  # End the turn after suggestion
-            else:
-                for p in players:
-                    if p.username != player.username and p.username != suspect:
-                        if suspect in p.hand or weapon in p.hand or room in p.hand:
-                            # Broadcast the results of your suggestion to all players
-                            await self.channel_layer.group_send(
-                                self.game_group_name,
-                                {
-                                    'type': 'player_action',
-                                    'message': f"{p.username} disproved the suggestion by showing a card."
-                                }
-                            )
-                            
-                            await self.handle_end_turn(data)  # End the turn after suggestion
-                            break
-                else:
-                    print(f"No one has the cards {suspect}, {weapon}, or {room}")
-                    await self.send(text_data=json.dumps({
-                        'message': "No one has the cards you suggested."
-                    }))
->>>>>>> b72d6793
                     
                     # Broadcast the results of your suggestion to all players
                     await self.channel_layer.group_send(
